/*
 * Copyright (C) 2013 Brett Wooldridge
 *
 * Licensed under the Apache License, Version 2.0 (the "License");
 * you may not use this file except in compliance with the License.
 * You may obtain a copy of the License at
 *
 * http://www.apache.org/licenses/LICENSE-2.0
 *
 * Unless required by applicable law or agreed to in writing, software
 * distributed under the License is distributed on an "AS IS" BASIS,
 * WITHOUT WARRANTIES OR CONDITIONS OF ANY KIND, either express or implied.
 * See the License for the specific language governing permissions and
 * limitations under the License.
 */

package com.zaxxer.nuprocess.linux;

import com.sun.jna.JNIEnv;
import com.sun.jna.ptr.IntByReference;
import com.zaxxer.nuprocess.NuProcess;
import com.zaxxer.nuprocess.NuProcessHandler;
import com.zaxxer.nuprocess.internal.BasePosixProcess;
import com.zaxxer.nuprocess.internal.IEventProcessor;
import com.zaxxer.nuprocess.internal.LibC;

import java.nio.file.Path;
import java.util.List;
import java.util.logging.Level;

import static com.zaxxer.nuprocess.internal.LibC.*;
import static com.zaxxer.nuprocess.internal.Constants.JVM_MAJOR_VERSION;

/**
 * @author Brett Wooldridge
 */
public class LinuxProcess extends BasePosixProcess
{
   static {
      LibEpoll.sigignore(LibEpoll.SIGPIPE);

      // TODO: install signal handler for SIGCHLD, and call onExit() when received, call the default (JVM) hook if the PID is not ours

      for (int i = 0; i < processors.length; i++) {
         processors[i] = new ProcessEpoll();
      }
   }

   @SuppressWarnings("unused")
   private enum LaunchMechanism {
      // order IS important!
      FORK,
      POSIX_SPAWN,
      VFORK
   }

   LinuxProcess(NuProcessHandler processListener) {
      super(processListener);
   }

   @Override
   public NuProcess start(List<String> command, String[] environment, Path cwd) {
      callPreStart();

      try {
<<<<<<< HEAD
         prepareProcess(command, environment, cwd);
=======
         // See https://github.com/JetBrains/jdk8u_jdk/blob/master/src/solaris/classes/java/lang/ProcessImpl.java#L96
         createPipes();
         int[] child_fds = {stdinWidow, stdoutWidow, stderrWidow};

         if (JVM_MAJOR_VERSION >= 10) {
            pid = com.zaxxer.nuprocess.internal.LibJava10.Java_java_lang_ProcessImpl_forkAndExec(
                  JNIEnv.CURRENT,
                  this,
                  LaunchMechanism.VFORK.ordinal() + 1,
                  toCString(System.getProperty("java.home") + "/lib/jspawnhelper"), // used on Linux
                  toCString(cmdarray[0]),
                  argBlock, args.length,
                  envBlock, environment.length,
                  (cwd != null ? toCString(cwd.toString()) : null),
                  child_fds,
                  (byte) 0 /*redirectErrorStream*/);
         }
         else {
            // See https://github.com/JetBrains/jdk8u_jdk/blob/master/src/solaris/classes/java/lang/UNIXProcess.java#L247
            // Native source code: https://github.com/JetBrains/jdk8u_jdk/blob/master/src/solaris/native/java/lang/UNIXProcess_md.c#L566
            pid = com.zaxxer.nuprocess.internal.LibJava8.Java_java_lang_UNIXProcess_forkAndExec(
                  JNIEnv.CURRENT,
                  this,
                  LaunchMechanism.VFORK.ordinal() + 1,
                  toCString(System.getProperty("java.home") + "/lib/jspawnhelper"), // used on Linux
                  toCString(cmdarray[0]),
                  argBlock, args.length,
                  envBlock, environment.length,
                  (cwd != null ? toCString(cwd.toString()) : null),
                  child_fds,
                  (byte) 0 /*redirectErrorStream*/);
         }
>>>>>>> bc948a45

         if (pid == -1) {
            return null;
         }

         closePipes();

         initializeBuffers();

         afterStart();

         registerProcess();

         callStart();
      }
      catch (Exception e) {
         // TODO remove from event processor pid map?
         LOGGER.log(Level.WARNING, "Failed to start process", e);
         onExit(Integer.MIN_VALUE);
         return null;
      }

      return this;
   }

   @Override
   public void run(List<String> command, String[] environment, Path cwd)
   {
      callPreStart();

      try {
         prepareProcess(command, environment, cwd);

         if (pid == -1) {
            return;
         }

         closePipes();

         initializeBuffers();

         afterStart();

         myProcessor = (IEventProcessor) new ProcessEpoll(this);

         callStart();

         myProcessor.run();
      }
      catch (Exception e) {
         LOGGER.log(Level.WARNING, "Failed to start process", e);
         onExit(Integer.MIN_VALUE);
      }
   }

   private void prepareProcess(List<String> command, String[] environment, Path cwd)
   {
      String[] cmdarray = command.toArray(new String[0]);

      // See https://github.com/JetBrains/jdk8u_jdk/blob/master/src/solaris/classes/java/lang/ProcessImpl.java#L71-L83
      byte[][] args = new byte[cmdarray.length - 1][];
      int size = args.length; // For added NUL bytes
      for (int i = 0; i < args.length; i++) {
         args[i] = cmdarray[i + 1].getBytes();
         size += args[i].length;
      }
      byte[] argBlock = new byte[size];
      int i = 0;
      for (byte[] arg : args) {
         System.arraycopy(arg, 0, argBlock, i, arg.length);
         i += arg.length + 1;
         // No need to write NUL bytes explicitly
      }

      // See https://github.com/JetBrains/jdk8u_jdk/blob/master/src/solaris/classes/java/lang/ProcessImpl.java#L86
      byte[] envBlock = toEnvironmentBlock(environment);

      // See https://github.com/JetBrains/jdk8u_jdk/blob/master/src/solaris/classes/java/lang/ProcessImpl.java#L96
      createPipes();
      int[] child_fds = {stdinWidow, stdoutWidow, stderrWidow};

      if (JVM_MAJOR_VERSION >= 10 || isAzul) {
         pid = com.zaxxer.nuprocess.internal.LibJava10.Java_java_lang_ProcessImpl_forkAndExec(
               JNIEnv.CURRENT,
               this,
               LaunchMechanism.VFORK.ordinal() + 1,
               toCString(System.getProperty("java.home") + "/lib/jspawnhelper"), // used on Linux
               toCString(cmdarray[0]),
               argBlock, args.length,
               envBlock, environment.length,
               (cwd != null ? toCString(cwd.toString()) : null),
               child_fds,
               (byte) 0 /*redirectErrorStream*/);
      }
      else {
         // See https://github.com/JetBrains/jdk8u_jdk/blob/master/src/solaris/classes/java/lang/UNIXProcess.java#L247
         // Native source code: https://github.com/JetBrains/jdk8u_jdk/blob/master/src/solaris/native/java/lang/UNIXProcess_md.c#L566
         pid = com.zaxxer.nuprocess.internal.LibJava8.Java_java_lang_UNIXProcess_forkAndExec(
               JNIEnv.CURRENT,
               this,
               LaunchMechanism.VFORK.ordinal() + 1,
               toCString(System.getProperty("java.home") + "/lib/jspawnhelper"), // used on Linux
               toCString(cmdarray[0]),
               argBlock, args.length,
               envBlock, environment.length,
               (cwd != null ? toCString(cwd.toString()) : null),
               child_fds,
               (byte) 0 /*redirectErrorStream*/);
      }
   }

   private void closePipes()
   {
      // Close the child end of the pipes in our process
      LibC.close(stdinWidow);
      LibC.close(stdoutWidow);
      LibC.close(stderrWidow);
   }

   @Override
   protected boolean checkLaunch()
   {
      // This is necessary on Linux because spawn failures are not reflected in the rc, and this will reap
      // any zombies due to launch failure
      IntByReference ret = new IntByReference();
      int waitpidRc = LibC.waitpid(pid, ret, LibC.WNOHANG);
      int status = ret.getValue();
      boolean cleanExit = waitpidRc == pid && WIFEXITED(status) && WEXITSTATUS(status) == 0;

      if (cleanExit) {
         // If the process already exited cleanly, make sure we run epoll to dispatch any stdout/stderr sent
         // before we tear everything down.
         cleanlyExitedBeforeProcess.set(true);
      }
      else if (waitpidRc != 0) {
         if (WIFEXITED(status)) {
            status = WEXITSTATUS(status);
            if (status == 127) {
               onExit(Integer.MIN_VALUE);
            }
            else {
               onExit(status);
            }
         }
         else if (WIFSIGNALED(status)) {
            onExit(WTERMSIG(status));
         }

         return false;
      }

      return true;
   }

   private static byte[] toCString(String s) {
      if (s == null)
         return null;
      byte[] bytes = s.getBytes();
      byte[] result = new byte[bytes.length + 1];
      System.arraycopy(bytes, 0,
            result, 0,
            bytes.length);
      result[result.length-1] = (byte)0;
      return result;
   }

   private static byte[] toEnvironmentBlock(String[] environment) {
      int count = environment.length;
      for (String entry : environment) {
         count += entry.getBytes().length;
      }

      byte[] block = new byte[count];

      int i = 0;
      for (String entry : environment) {
         byte[] bytes = entry.getBytes();
         System.arraycopy(bytes, 0, block, i, bytes.length);
         i += bytes.length + 1;
         // No need to write NUL byte explicitly
         //block[i++] = (byte) '\u0000';
      }

      return block;
   }
}<|MERGE_RESOLUTION|>--- conflicted
+++ resolved
@@ -63,42 +63,7 @@
       callPreStart();
 
       try {
-<<<<<<< HEAD
          prepareProcess(command, environment, cwd);
-=======
-         // See https://github.com/JetBrains/jdk8u_jdk/blob/master/src/solaris/classes/java/lang/ProcessImpl.java#L96
-         createPipes();
-         int[] child_fds = {stdinWidow, stdoutWidow, stderrWidow};
-
-         if (JVM_MAJOR_VERSION >= 10) {
-            pid = com.zaxxer.nuprocess.internal.LibJava10.Java_java_lang_ProcessImpl_forkAndExec(
-                  JNIEnv.CURRENT,
-                  this,
-                  LaunchMechanism.VFORK.ordinal() + 1,
-                  toCString(System.getProperty("java.home") + "/lib/jspawnhelper"), // used on Linux
-                  toCString(cmdarray[0]),
-                  argBlock, args.length,
-                  envBlock, environment.length,
-                  (cwd != null ? toCString(cwd.toString()) : null),
-                  child_fds,
-                  (byte) 0 /*redirectErrorStream*/);
-         }
-         else {
-            // See https://github.com/JetBrains/jdk8u_jdk/blob/master/src/solaris/classes/java/lang/UNIXProcess.java#L247
-            // Native source code: https://github.com/JetBrains/jdk8u_jdk/blob/master/src/solaris/native/java/lang/UNIXProcess_md.c#L566
-            pid = com.zaxxer.nuprocess.internal.LibJava8.Java_java_lang_UNIXProcess_forkAndExec(
-                  JNIEnv.CURRENT,
-                  this,
-                  LaunchMechanism.VFORK.ordinal() + 1,
-                  toCString(System.getProperty("java.home") + "/lib/jspawnhelper"), // used on Linux
-                  toCString(cmdarray[0]),
-                  argBlock, args.length,
-                  envBlock, environment.length,
-                  (cwd != null ? toCString(cwd.toString()) : null),
-                  child_fds,
-                  (byte) 0 /*redirectErrorStream*/);
-         }
->>>>>>> bc948a45
 
          if (pid == -1) {
             return null;
