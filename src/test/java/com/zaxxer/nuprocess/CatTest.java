--- conflicted
+++ resolved
@@ -17,11 +17,8 @@
 package com.zaxxer.nuprocess;
 
 import java.nio.ByteBuffer;
-<<<<<<< HEAD
-=======
 import java.util.List;
 import java.util.concurrent.CopyOnWriteArrayList;
->>>>>>> 1009f2b6
 import java.util.concurrent.CountDownLatch;
 import java.util.concurrent.Semaphore;
 import java.util.concurrent.TimeUnit;
@@ -163,7 +160,7 @@
     @Test
     public void callbackOrder() throws InterruptedException
     {
-        final List<String> callbacks = new CopyOnWriteArrayList<>();
+        final List<String> callbacks = new CopyOnWriteArrayList<String>();
         final CountDownLatch latch = new CountDownLatch(1);
         
         NuProcessHandler handler = new NuProcessHandler() {
